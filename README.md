# wavefront-sdk-python

[![travis build status](https://travis-ci.com/wavefrontHQ/wavefront-sdk-python.svg?branch=master)](https://travis-ci.com/wavefrontHQ/wavefront-sdk-python)
[![image](https://img.shields.io/pypi/v/wavefront-sdk-python.svg)](https://pypi.org/project/wavefront-sdk-python/)
[![image](https://img.shields.io/pypi/l/wavefront-sdk-python.svg)](https://pypi.org/project/wavefront-sdk-python/)
[![image](https://img.shields.io/pypi/pyversions/wavefront-sdk-python.svg)](https://pypi.org/project/wavefront-sdk-python/)


## Table of Content
* [Prerequisites](#Prerequisites)
* [Set Up a Wavefront Sender](#set-up-a-wavefront-sender)
* [Send a Single Data Point to Wavefront](#send-a-single-data-point-to-wavefront)
* [Send Batch Data to Wavefront](#send-batch-data-to-wavefront)
* [Get the Failure Count](#get-the-failure-count)
* [Close the Connection](#close-the-connection)
* [License](#License)
* [How to Get Support and Contribute](#how-to-get-support-and-contribute)

# Welcome to the Wavefront Python SDK

Wavefront by VMware Python SDK lets you send raw data from your Python application to Wavefront using a `wavefront_sender` interface. The data is then stored as metrics, histograms, and trace data. This SDK is also referred to as the Wavefront Sender SDK for Python. 

Although this library is mostly used by the other Wavefront Python SDKs to send data to Wavefront, you can also use this SDK directly. For example, you can send data directly from a data store or CSV file to Wavefront.

**Before you start implementing, let us make sure you are using the correct SDK!**

![Python Sender SDK Decision Tree](docs/python_sender_sdk.png)

> ***Note***:
> </br>
>   * **This is the Wavefront by VMware SDK for Python (Wavefront Sender SDK for Python)!**
>   If this SDK is not what you were looking for, see the [table](#wavefront-sdks) below.

#### Wavefront SDKs
<table id="SDKlevels" style="width: 100%">
<tr>
  <th width="10%">SDK Type</th>
  <th width="45%">SDK Description</th>
  <th width="45%">Supported Languages</th>
</tr>

<tr>
  <td><a href="https://docs.wavefront.com/wavefront_sdks.html#sdks-for-collecting-trace-data">OpenTracing SDK</a></td>
  <td align="justify">Implements the OpenTracing specification. Lets you define, collect, and report custom trace data from any part of your application code. <br>Automatically derives Rate Errors Duration (RED) metrics from the reported spans. </td>
  <td>
    <ul>
    <li>
      <b>Java</b>: <a href ="https://github.com/wavefrontHQ/wavefront-opentracing-sdk-java">OpenTracing SDK</a> <b>|</b> <a href ="https://github.com/wavefrontHQ/wavefront-opentracing-bundle-java">Tracing Agent</a>
    </li>
    <li>
      <b>Python</b>: <a href ="https://github.com/wavefrontHQ/wavefront-opentracing-sdk-python">OpenTracing SDK</a>
    </li>
    <li>
      <b>Go</b>: <a href ="https://github.com/wavefrontHQ/wavefront-opentracing-sdk-go">OpenTracing SDK</a>
    </li>
    <li>
      <b>.Net/C#</b>: <a href ="https://github.com/wavefrontHQ/wavefront-opentracing-sdk-csharp">OpenTracing SDK</a>
    </li>
    </ul>
  </td>
</tr>

<tr>
  <td><a href="https://docs.wavefront.com/wavefront_sdks.html#sdks-for-collecting-metrics-and-histograms">Metrics SDK</a></td>
  <td align="justify">Implements a standard metrics library. Lets you define, collect, and report custom business metrics and histograms from any part of your application code.   </td>
  <td>
    <ul>
    <li>
    <b>Java</b>: <a href ="https://github.com/wavefrontHQ/wavefront-dropwizard-metrics-sdk-java">Dropwizard</a> <b>|</b> <a href ="https://github.com/wavefrontHQ/wavefront-runtime-sdk-jvm">JVM</a>
    </li>
    <li>
    <b>Python</b>: <a href ="https://github.com/wavefrontHQ/wavefront-pyformance">Pyformance SDK</a>
    </li>
    <li>
      <b>Go</b>: <a href ="https://github.com/wavefrontHQ/go-metrics-wavefront">Go Metrics SDK</a>
      </li>
    <li>
    <b>.Net/C#</b>: <a href ="https://github.com/wavefrontHQ/wavefront-appmetrics-sdk-csharp">App Metrics SDK</a>
    </li>
    </ul>
  </td>
</tr>

<tr>
  <td><a href="https://docs.wavefront.com/wavefront_sdks.html#sdks-that-instrument-frameworks">Framework SDK</a></td>
  <td align="justify">Reports predefined traces, metrics, and histograms from the APIs of a supported app framework. Lets you get started quickly with minimal code changes.</td>
  <td>
    <ul>
    <li><b>Java</b>:
    <a href="https://github.com/wavefrontHQ/wavefront-dropwizard-sdk-java">Dropwizard</a> <b>|</b> <a href="https://github.com/wavefrontHQ/wavefront-gRPC-sdk-java">gRPC</a> <b>|</b> <a href="https://github.com/wavefrontHQ/wavefront-jaxrs-sdk-java">JAX-RS</a> <b>|</b> <a href="https://github.com/wavefrontHQ/wavefront-jersey-sdk-java">Jersey</a></li>
    <li><b>.Net/C#</b>:
    <a href="https://github.com/wavefrontHQ/wavefront-aspnetcore-sdk-csharp">ASP.Net core</a> </li>
    <!--- [Python](wavefront_sdks_python.html#python-sdks-that-instrument-frameworks) --->
    </ul>
  </td>
</tr>

<tr>
  <td><a href="https://docs.wavefront.com/wavefront_sdks.html#sdks-for-sending-raw-data-to-wavefront">Sender SDK</a></td>
  <td align="justify">Lets you send raw data to Wavefront for storage as metrics, histograms, or traces, e.g., to import CSV data into Wavefront.
  </td>
  <td>
    <ul>
    <li>
    <b>Java</b>: <a href ="https://github.com/wavefrontHQ/wavefront-sdk-java">Sender SDK</a>
    </li>
    <li>
    <b>Python</b>: <a href ="https://github.com/wavefrontHQ/wavefront-sdk-python">Sender SDK</a>
    </li>
    <li>
    <b>Go</b>: <a href ="https://github.com/wavefrontHQ/wavefront-sdk-go">Sender SDK</a>
    </li>
    <li>
    <b>.Net/C#</b>: <a href ="https://github.com/wavefrontHQ/wavefront-sdk-csharp">Sender SDK</a>
    </li>
    <li>
    <b>C++</b>: <a href ="https://github.com/wavefrontHQ/wavefront-sdk-cpp">Sender SDK</a>
    </li>
    </ul>
  </td>
</tr>

</tbody>
</table>

## Prerequisites

* Python 2.7+ and Python 3.x are supported.
* Install `wavefront-sdk-python`
    ```
    pip install wavefront-sdk-python
    ```

## Set Up a Wavefront Sender

You can send metrics, histograms, or trace data from your application to the Wavefront service using a Wavefront proxy or direct ingestions.

* Use [**direct ingestion**](https://docs.wavefront.com/direct_ingestion.html) to send the data directly to the Wavefront service. This is the simplest way to get up and running quickly.
* Use a [**Wavefront proxy**](https://docs.wavefront.com/proxies.html), which then forwards the data to the Wavefront service. This is the recommended choice for a large-scale deployment that needs resilience to internet outages, control over data queuing and filtering, and more.

You instantiate an object that corresponds to your choice:
* Option 1: [Create a `WavefrontDirectClient`](#option-1-create-a-wavefrontdirectclient) to send data directly to a Wavefront service.
* Option 2: [Create a `WavefrontProxyClient`](#option-2-create-a-wavefrontproxyclient) to send data to a Wavefront proxy.

### Option 1: Create a WavefrontDirectClient
When sending data via direct ingestion, you need to create a `WavefrontDirectClient`, and build it with the Wavefront URL and API token to send data directly to Wavefront.

>**Prerequisites**
> * Verify that you have the Direct Data Ingestion permission. For details, see [Examine Groups, Roles, and Permissions](https://docs.wavefront.com/users_account_managing.html#examine-groups-roles-and-permissions).
> * The URL of your Wavefront instance. This is the URL you connect to when you log in to Wavefront, typically something like `https://<domain>.wavefront.com`.
> * [Obtain the API token](http://docs.wavefront.com/wavefront_api.html#generating-an-api-token).

#### Initialize the WavefrontDirectClient
You initialize a `WavefrontDirectClient` by providing the access information you obtained in the Prerequisites section..

Optionally, you can specify parameters to tune the following ingestion properties:

* Max queue size - Internal buffer capacity of the Wavefront sender. Any data in excess of this size is dropped.
* Flush interval - Interval for flushing data from the Wavefront sender directly to Wavefront.
* Batch size - Amount of data to send to Wavefront in each flush interval.

Together, the batch size and flush interval control the maximum theoretical throughput of the Wavefront sender. You should override the defaults _only_ to set higher values.


```python
from wavefront_sdk import WavefrontDirectClient

# Create a sender with:
   # your Wavefront URL
   # a Wavefront API token that was created with direct ingestion permission
   # max queue size (in data points). Default: 50,000
   # batch size (in data points). Default: 10,000
   # flush interval  (in seconds). Default: 1 second
wavefront_sender = WavefrontDirectClient(
    server="<SERVER_ADDR>",
    token="<TOKEN>",
    max_queue_size=50000,
    batch_size=10000,
    flush_interval_seconds=5
)
```

### Option 2: Create a WavefrontProxyClient

>**Prerequisite** <br/>
>Before your application can use a `WavefrontProxyClient`, you must [set up and start a Wavefront proxy](https://docs.wavefront.com/proxies_installing.html).

When sending data via the Wavefront proxy, you need to create a `WavefrontProxyClient`. Include the following information.

* The name of the host that will run the Wavefront proxy.
* One or more proxy listening ports to send data to. The ports you specify depend on the kinds of data you want to send (metrics, histograms, and/or trace data). You must specify at least one listener port. 
* Optional settings for tuning communication with the proxy.

> **Note**: See [Advanced Proxy Configuration and Installation](https://docs.wavefront.com/proxies_configuring.html) for details.

```python
from wavefront_sdk import WavefrontProxyClient

# Create a sender with:
   # the proxy hostname or address
   # the default listener port (2878) for sending metrics to
   # the recommended listener port (2878) for sending histograms to
   # the recommended listener port (30000) for sending trace data to
   # a nondefault interval (2 seconds) for flushing data from the sender to the proxy. Default: 5 seconds
   # if you are directly using the sender sdk to send spans without using any other sdk, use the same port as the customTracingListenerPorts configured in the wavefront proxy for the tracing_port
wavefront_sender = WavefrontProxyClient(
   host="<PROXY_HOST>",
   metrics_port=2878,
   distribution_port=2878,
   tracing_port=30000,
   event_port=2878
   internal_flush=2,
)
```

> **Note:** When you set up a Wavefront proxy on the specified proxy host, you specify the port it will listen to for each type of data to be sent. The `WavefrontProxyClient` must send data to the same ports that the Wavefront proxy listens to. Consequently, the port-related parameters must specify the same port numbers as the corresponding proxy configuration properties:

| `WavefrontProxyClient()` parameter | Corresponding property in `wavefront.conf` |
| ----- | -------- |
| `metrics_port` | `pushListenerPorts=` |
| `distribution_port` | `histogramDistListenerPorts=` |
| `tracing_port` | `traceListenerPorts=` |


## Send a Single Data Point to Wavefront

The following examples show how to send a single data point to Wavefront. You use the Wavefront sender you created above.

### Single Metric or  Delta Counter

```python
from uuid import UUID

# Wavefront metrics data format:
# <metricName> <metricValue> [<timestamp>] source=<source> [pointTags]
wavefront_sender.send_metric(
    name="new york.power.usage", value=42422.0, timestamp=1533529977,
    source="localhost", tags={"datacenter": "dc1"})

# Wavefront delta counter data format:
# <metricName> <metricValue> source=<source> [pointTags]
wavefront_sender.send_delta_counter(
    name="delta.counter", value=1.0,
    source="localhost", tags={"datacenter": "dc1"})
```
***Note***: If your metric name has a bad character, that character is replaced with a `-`.

### Single Histogram Distribution

```python
from uuid import UUID
from wavefront_sdk.entities.histogram import histogram_granularity

# Wavefront histogram data format:
# {!M | !H | !D} [<timestamp>] #<count> <mean> [centroids] <histogramName> source=<source> [pointTags]
# Example: You can choose to send to at most 3 bins: Minute, Hour, Day
# "!M 1533529977 #20 30.0 #10 5.1 request.latency source=appServer1 region=us-west"
# "!H 1533529977 #20 30.0 #10 5.1 request.latency source=appServer1 region=us-west"
# "!D 1533529977 #20 30.0 #10 5.1 request.latency source=appServer1 region=us-west"
wavefront_sender.send_distribution(
    name="request.latency", centroids=[(30, 20), (5.1, 10)],
    histogram_granularities={histogram_granularity.DAY,
                             histogram_granularity.HOUR,
                             histogram_granularity.MINUTE},
    timestamp=1533529977, source="appServer1", tags={"region": "us-west"})
```

### Single Span

If you are directly using the Sender SDK to send data to Wavefront, you won’t see span-level RED metrics by default unless you use the Wavefront proxy and define a custom tracing port (`tracing_port`). See [Instrument Your Application with Wavefront Sender SDKs](https://docs.wavefront.com/tracing_instrumenting_frameworks.html#instrument-your-application-with-wavefront-sender-sdks) for details.

```python
from uuid import UUID

# Wavefront trace and span data format:
# <tracingSpanName> source=<source> [pointTags] <start_millis> <duration_milliseconds>
# Example: "getAllUsers source=localhost
#           traceId=7b3bf470-9456-11e8-9eb6-529269fb1459
#           spanId=0313bafe-9457-11e8-9eb6-529269fb1459
#           parent=2f64e538-9457-11e8-9eb6-529269fb1459
#           application=Wavefront http.method=GET
#           1533529977 343500"
wavefront_sender.send_span(
    name="getAllUsers", start_millis=1533529977, duration_millis=343500,
    source="localhost", trace_id=UUID("7b3bf470-9456-11e8-9eb6-529269fb1459"),
    span_id=UUID("0313bafe-9457-11e8-9eb6-529269fb1459"),
    parents=[UUID("2f64e538-9457-11e8-9eb6-529269fb1459")],
    follows_from=None, tags=[("application", "Wavefront"),
                             ("http.method", "GET")],
    span_logs=None)
```

<<<<<<< HEAD
## Send Batch Data to Wavefront
=======
### Single Event

```python
# Wavefront event format:
# @Event <StartTime> <EndTime> "<EventName>"  severity="<Severity>"
# type="<Type>" details="<EventDetail>" host="<Source>" tag="<Tags>"
wavefront_sender.send_event('event name', 1592200048, 1592201048, "localhost",
    ["env:", "dev"], {"severity": "info", "type": "backup", "details": "broker backup"})
```

## Send Batch Data
>>>>>>> 3e610764

The following examples show how to generate data points manually and send them as a batch to Wavefront.

### Batch Metrics

```python
from uuid import UUID
from wavefront_sdk.common import metric_to_line_data

# Generate string data in Wavefront metric format
one_metric_data = metric_to_line_data(
    name="new-york.power.usage", value=42422, timestamp=1493773500,
    source="localhost", tags={"datacenter": "dc1"},
    default_source="defaultSource")

# Result of one_metric_data:
  # '"new-york.power.usage" 42422.0 1493773500 source="localhost" "datacenter"="dc1"\n'

# List of data
batch_metric_data = [one_metric_data, one_metric_data]

# Send list of data immediately
wavefront_sender.send_metric_now(batch_metric_data)
```
***Note***: If your metric name has a bad character, that character is replaced with a `-`.

### Batch Histograms

```python
from uuid import UUID
from wavefront_sdk.entities.histogram import histogram_granularity
from wavefront_sdk.common import histogram_to_line_data

# Generate string data in Wavefront histogram format
one_histogram_data = histogram_to_line_data(
    name="request.latency", centroids=[(30.0, 20), (5.1, 10)],
    histogram_granularities={histogram_granularity.MINUTE,
                             histogram_granularity.HOUR,
                             histogram_granularity.DAY},
    timestamp=1493773500, source="appServer1", tags={"region": "us-west"},
    default_source ="defaultSource")

# Result of one_histogram_data:
  # '!D 1493773500 #20 30.0 #10 5.1 "request.latency" source="appServer1" "region"="us-west"\n
  # !H 1493773500 #20 30.0 #10 5.1 "request.latency" source="appServer1" "region"="us-west"\n
  # !M 1493773500 #20 30.0 #10 5.1 "request.latency" source="appServer1" "region"="us-west"\n'

# List of data
batch_histogram_data = [one_histogram_data, one_histogram_data]

# Send list of data immediately
wavefront_sender.send_distribution_now(batch_histogram_data)
```
### Batch Trace Data

If you are directly using the Sender SDK to send data to Wavefront, you won’t see span-level RED metrics by default unless you use the Wavefront proxy and define a custom tracing port (`tracing_port`). See [Instrument Your Application with Wavefront Sender SDKs](https://docs.wavefront.com/tracing_instrumenting_frameworks.html#instrument-your-application-with-wavefront-sender-sdks) for details.

```python
from uuid import UUID
from wavefront_sdk.common import tracing_span_to_line_data

# Generate string data in Wavefront tracing span format
one_tracing_span_data = tracing_span_to_line_data(
    name="getAllUsers", start_millis=1552949776000, duration_millis=343,
    source="localhost", trace_id=UUID("7b3bf470-9456-11e8-9eb6-529269fb1459"),
    span_id=UUID("0313bafe-9457-11e8-9eb6-529269fb1459"),
    parents=[UUID("2f64e538-9457-11e8-9eb6-529269fb1459")],
    follows_from=[UUID("5f64e538-9457-11e8-9eb6-529269fb1459")],
    tags=[("application", "Wavefront"), ("http.method", "GET")],
    span_logs=None, default_source="defaultSource")

# Result of one_tracing_span_data:
  # '"getAllUsers" source="localhost" traceId=7b3bf470-9456-11e8-9eb6-529269fb1459 spanId=0313bafe-
  # 9457-11e8-9eb6-529269fb1459 parent=2f64e538-9457-11e8-9eb6-529269fb1459 followsFrom=5f64e538-
  # 9457-11e8-9eb6-529269fb1459 "application"="Wavefront" "http.method"="GET" 1552949776000 343\n'

# List of data
batch_span_data = [one_tracing_span_data, one_tracing_span_data]

# Send list of data immediately
wavefront_sender.send_span_now(batch_span_data)
```

<<<<<<< HEAD
## Get the Failure Count
=======
### Batch Events

```python
from wavefront_sdk.common import event_to_line_data

# Generate string data in Wavefront event format
one_event_data = event_to_line_data(name="event name", start_time=1592200048, end_time=1592201048,
 source="localhost", tags=["env", "dev"], annotations={"severity": "info", "type": "backup", "details": "broker backup"})

# Result of one_event_data:
# '@Event 1592200048 1592201048 "event name" severity="info" type="backup" details="broker backup"
# host="localhost" tag="env" tag="dev"\n'

# List of events
batch_event_data = [one_event_data, one_event_data]

# Send list of events immediately
wavefront_sender.send_event_now(batch_event_data)
```

## Get a Failure Count
>>>>>>> 3e610764

If the application failed to send metrics, histograms, or trace data via the `wavefront_sender`, you can get the total failure count.

```python
# Get the total failure count
total_failures = wavefront_sender.get_failure_count()
```
## Close the Connection

* If the Wavefront sender is a `WavefrontDirectClient`, flush all buffers and then close the connection before shutting down the application.

    ```python
    # To shut down a WavefrontDirectClient
    # Flush all buffers.
    wavefront_sender.flush_now()

    # Close the sender connection
    wavefront_sender.close()
    ```
* If the Wavefront sender is a `WavefrontProxyClient`, close the connection before shutting down the application.

    ```python
    # To shut down a WavefrontProxyClient

    # Close the sender connection
    wavefront_sender.close()
    ```

## License
[Apache 2.0 License](LICENSE).

## How to Get Support and Contribute

* Reach out to us on our public [Slack channel](https://www.wavefront.com/join-public-slack).
* If you run into any issues, let us know by creating a GitHub issue.<|MERGE_RESOLUTION|>--- conflicted
+++ resolved
@@ -290,9 +290,6 @@
     span_logs=None)
 ```
 
-<<<<<<< HEAD
-## Send Batch Data to Wavefront
-=======
 ### Single Event
 
 ```python
@@ -303,8 +300,7 @@
     ["env:", "dev"], {"severity": "info", "type": "backup", "details": "broker backup"})
 ```
 
-## Send Batch Data
->>>>>>> 3e610764
+## Send Batch Data to Wavefront
 
 The following examples show how to generate data points manually and send them as a batch to Wavefront.
 
@@ -388,9 +384,6 @@
 wavefront_sender.send_span_now(batch_span_data)
 ```
 
-<<<<<<< HEAD
-## Get the Failure Count
-=======
 ### Batch Events
 
 ```python
@@ -411,8 +404,7 @@
 wavefront_sender.send_event_now(batch_event_data)
 ```
 
-## Get a Failure Count
->>>>>>> 3e610764
+## Get the Failure Count
 
 If the application failed to send metrics, histograms, or trace data via the `wavefront_sender`, you can get the total failure count.
 
