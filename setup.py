#!/usr/bin/env python3
# coding: utf-8
"""Wavefront Python SDK.

<p>This is a Wavefront Python SDK</p>
"""

import os

import setuptools

with open(os.path.join(os.path.abspath(os.path.dirname(__file__)),
                       'README.md')) as fd:
    LONG_DESCRIPTION = fd.read()

setuptools.setup(
    name='wavefront-sdk-python',
<<<<<<< HEAD
    version='1.6.6',
=======
    version='1.7.0',
>>>>>>> 8a62da12
    author='Wavefront by VMware',
    author_email='chitimba@wavefront.com',
    url='https://github.com/wavefrontHQ/wavefront-sdk-python',
    license='Apache-2.0',
    description='Wavefront Python SDK',
    long_description=LONG_DESCRIPTION,
    long_description_content_type='text/markdown',
    keywords=[
        'Wavefront',
        'Wavefront SDK'
        ],
    classifiers=[
        'License :: OSI Approved :: Apache Software License',
        'Programming Language :: Python :: 2.7',
        'Programming Language :: Python :: 3.5',
        'Programming Language :: Python :: 3.6',
        'Programming Language :: Python :: 3.7'
        ],
    include_package_data=True,
    packages=setuptools.find_packages(exclude=('*.tests', '*.tests.*',
                                               'tests.*', 'tests')),
    install_requires=(
        'requests>=2.18.4',
        'tdigest>=0.5.2',
        'uri>=2.0.1',
        'Deprecated>=1.2.10'
        )
)<|MERGE_RESOLUTION|>--- conflicted
+++ resolved
@@ -15,11 +15,7 @@
 
 setuptools.setup(
     name='wavefront-sdk-python',
-<<<<<<< HEAD
-    version='1.6.6',
-=======
-    version='1.7.0',
->>>>>>> 8a62da12
+    version='1.7.1',
     author='Wavefront by VMware',
     author_email='chitimba@wavefront.com',
     url='https://github.com/wavefrontHQ/wavefront-sdk-python',
