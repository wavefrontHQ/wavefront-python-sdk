--- conflicted
+++ resolved
@@ -15,11 +15,7 @@
 
 setuptools.setup(
     name='wavefront-sdk-python',
-<<<<<<< HEAD
-    version='1.7.1',
-=======
-    version='1.7.6',
->>>>>>> 6ec59cc6
+    version='1.7.7',
     author='Wavefront by VMware',
     author_email='chitimba@wavefront.com',
     url='https://github.com/wavefrontHQ/wavefront-sdk-python',
