--- conflicted
+++ resolved
@@ -15,11 +15,7 @@
 
 setuptools.setup(
     name='wavefront-sdk-python',
-<<<<<<< HEAD
-    version='1.2.2',
-=======
-    version='1.2.1',
->>>>>>> 29499db7
+    version='1.2.3',
     author='Wavefront by VMware',
     author_email='chitimba@wavefront.com',
     url='https://github.com/wavefrontHQ/wavefront-sdk-python',
